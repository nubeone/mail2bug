using System;
using System.Collections.Generic;
using System.Globalization;
using System.IO;
using System.Linq;
using System.Net;
using System.Text;
using log4net;
using Mail2Bug.ExceptionClasses;
using Mail2Bug.Helpers;
using Mail2Bug.MessageProcessingStrategies;
using Microsoft.IdentityModel.Clients.ActiveDirectory;
using Microsoft.TeamFoundation.Client;
using Microsoft.TeamFoundation.WorkItemTracking.Client;

namespace Mail2Bug.WorkItemManagement
{
    public class TFSWorkItemManager : IWorkItemManager, IDisposable
    {
        public SortedList<string, int> WorkItemsCache { get; private set; }

        public TFSWorkItemManager(Config.InstanceConfig config)
        {
            ValidateConfig(config);

            _config = config;

            // Init TFS service objects
            _tfsServer = ConnectToTfsCollection();
            Logger.InfoFormat("Connected to TFS. Getting TFS WorkItemStore");

            _tfsStore = _config.TfsServerConfig.BypassRules
                ? new WorkItemStore(_tfsServer, WorkItemStoreFlags.BypassRules)
                : _tfsServer.GetService<WorkItemStore>();

            if (_tfsStore == null)
            {
                Logger.ErrorFormat("Cannot initialize TFS Store");
                throw new Exception("Cannot initialize TFS Store");
            }

            Logger.InfoFormat("Geting TFS Project");
            _tfsProject = _tfsStore.Projects[config.TfsServerConfig.Project];

            Logger.InfoFormat("Initializing WorkItems Cache");
            InitWorkItemsCache();

            _nameResolver = InitNameResolver();
        }

        private TfsTeamProjectCollection ConnectToTfsCollection()
        {
            var tfsCredentials = GetTfsCredentials();

            foreach (var credentials in tfsCredentials)
            {
                try
                {
                    Logger.InfoFormat("Connecting to TFS {0} using {1} credentials", _config.TfsServerConfig.CollectionUri, credentials);
                    var tfsServer = new TfsTeamProjectCollection(new Uri(_config.TfsServerConfig.CollectionUri), credentials);
                    tfsServer.EnsureAuthenticated();

                    Logger.InfoFormat("Successfully connected to TFS");

                    return tfsServer;
                }
                catch (Exception ex)
                {
                    Logger.WarnFormat("TFS connection attempt failed.\n Exception: {0}", ex);
                }
            }

            Logger.ErrorFormat("All TFS connection attempts failed");
            throw new Exception("Cannot connect to TFS");
        }

        /// <summary>
        /// Depending on the specific setup of the TFS server, it may or may not accept credentials of specific type. To accommodate for that
        /// without making the configuration more complicated (by making the user explicitly set which type of credentials to use), we just
        /// provide a list of all the relevant credential types we support in order of priority, and when connecting to TFS, we can try them
        /// in order and just go with the first one that succeeds.
        /// 
        /// If ServiceIdentityUsername and ServiceIdentityPasswordFile are set correctly, then we'll try to use those credentials first. Even
        /// then, though, they can be wrapped in different ways (e.g. SimpleWebTokenCredneitals, WindowsCredentials), and different servers
        /// may prefer one over the other.
        ///
        /// We also will try to use basic alternate authentication credentials
        /// 
        /// As a last resort, we always try the default credentials as well
        /// </summary>
        private IEnumerable<TfsClientCredentials> GetTfsCredentials()
        {
            var credentials = new List<TfsClientCredentials>();

            credentials.AddRange(GetOAuthCredentials());
            credentials.AddRange(GetServiceIdentityCredentials());
            credentials.AddRange(GetServiceIdentityPatCredentials());
            credentials.AddRange(GetBasicAuthCredentials());
            credentials.Add(new TfsClientCredentials(new WindowsCredential(false), false));
            credentials.Add(new TfsClientCredentials(true));

            return credentials;
        }

        private IEnumerable<TfsClientCredentials> GetBasicAuthCredentials()
        {
            var usernameAndPassword = GetAltAuthUsernameAndPasswordFromConfig();
            if (usernameAndPassword == null)
            {
                return new List<TfsClientCredentials>();
            }

            NetworkCredential netCred = new NetworkCredential(usernameAndPassword.Item1, usernameAndPassword.Item2);
            BasicAuthCredential basicCred = new BasicAuthCredential(netCred);
            TfsClientCredentials tfsCred = new TfsClientCredentials(basicCred);
            tfsCred.AllowInteractive = false;

            return new List<TfsClientCredentials>
            {
                tfsCred
            };
        }

        private IEnumerable<TfsClientCredentials> GetOAuthCredentials()
        {
            try
            {
                var usernameAndPassword = GetServiceIdentityUsernameAndPasswordFromConfig();

                if (usernameAndPassword == null || 
                    string.IsNullOrEmpty(_config.TfsServerConfig.OAuthClientId) ||
                    string.IsNullOrEmpty(_config.TfsServerConfig.OAuthContext) ||
                    string.IsNullOrEmpty(_config.TfsServerConfig.OAuthResourceId))
                {
                    return new List<TfsClientCredentials>();
                }

                var userCredential = new UserCredential(usernameAndPassword.Item1, usernameAndPassword.Item2);
                var authContext = new AuthenticationContext(_config.TfsServerConfig.OAuthContext);
                var result = authContext.AcquireToken(_config.TfsServerConfig.OAuthResourceId, _config.TfsServerConfig.OAuthClientId, userCredential);
                var oauthToken = new OAuthTokenCredential(result.AccessToken);
                return new List<TfsClientCredentials>()
                {
                    new TfsClientCredentials(oauthToken)
                };
            }
            catch (Exception ex)
            {
                Logger.WarnFormat("Error trying to generate OAuth Token for TFS connection\n{0}", ex);
                return new List<TfsClientCredentials>();
            }
        }

        private IEnumerable<TfsClientCredentials> GetServiceIdentityCredentials()
        {
            var usernameAndPassword = GetServiceIdentityUsernameAndPasswordFromConfig();
            if (usernameAndPassword == null)
            {
                return new List<TfsClientCredentials>();
            }

            return new List<TfsClientCredentials>
            {
                new TfsClientCredentials(
                    new SimpleWebTokenCredential(usernameAndPassword.Item1, usernameAndPassword.Item2)),
                new TfsClientCredentials(
                    new WindowsCredential(
                        new NetworkCredential(usernameAndPassword.Item1, usernameAndPassword.Item2)))
            };
        }

        private Tuple<string, string> GetAltAuthUsernameAndPasswordFromConfig()
        {
            if (string.IsNullOrWhiteSpace(_config.TfsServerConfig.AltAuthUsername)
                || string.IsNullOrWhiteSpace(_config.TfsServerConfig.AltAuthPasswordFile))
            {
                return null;
            }

            if (!File.Exists(_config.TfsServerConfig.AltAuthPasswordFile))
            {
                throw new BadConfigException("AltAuthPasswordFile", "Alt password file doesn't exist");
            }

            var scope = _config.TfsServerConfig.EncryptionScope;

            return new Tuple<string, string>(_config.TfsServerConfig.AltAuthUsername,
                DPAPIHelper.ReadDataFromFile(_config.TfsServerConfig.AltAuthPasswordFile, _config.TfsServerConfig.EncryptionScope));
        }

        private Tuple<string,string> GetServiceIdentityUsernameAndPasswordFromConfig()
        {
            if (string.IsNullOrWhiteSpace(_config.TfsServerConfig.ServiceIdentityPasswordFile) &&
                _config.TfsServerConfig.ServiceIdentityPatKeyVaultSecret == null)
            {
                return null;
            }

            string password = new CredentialsHelper().GetPassword(
            _config.TfsServerConfig.ServiceIdentityPasswordFile,
            _config.TfsServerConfig.ServiceIdentityKeyVaultSecret);

<<<<<<< HEAD
            return new Tuple<string, string>(_config.TfsServerConfig.ServiceIdentityUsername, 
                DPAPIHelper.ReadDataFromFile(_config.TfsServerConfig.ServiceIdentityPasswordFile, _config.TfsServerConfig.EncryptionScope));
=======
            return new Tuple<string, string>(_config.TfsServerConfig.ServiceIdentityUsername, password);
>>>>>>> f6dba009
        }

        private IEnumerable<TfsClientCredentials> GetServiceIdentityPatCredentials()
        {
            if (string.IsNullOrWhiteSpace(_config.TfsServerConfig.ServiceIdentityPatFile) && _config.TfsServerConfig.ServiceIdentityPatKeyVaultSecret == null)
            {
                return new List<TfsClientCredentials>();
            }

            var netCred = new NetworkCredential("", GetPatFromConfig());
            var basicCred = new BasicAuthCredential(netCred);
            var patCred = new TfsClientCredentials(basicCred) { AllowInteractive = false };

            return new List<TfsClientCredentials> { patCred };
        }

        private string GetPatFromConfig()
        {
            if (string.IsNullOrWhiteSpace(_config.TfsServerConfig.ServiceIdentityPatFile) && _config.TfsServerConfig.ServiceIdentityPatKeyVaultSecret == null)
            {
                return null;
            }

<<<<<<< HEAD
            if (!File.Exists(_config.TfsServerConfig.ServiceIdentityPatFile))
            {
                throw new BadConfigException("ServiceIdentityPatFile", "Personal Access Token file doesn't exist");
            }

            return DPAPIHelper.ReadDataFromFile(_config.TfsServerConfig.ServiceIdentityPatFile, _config.TfsServerConfig.EncryptionScope);
=======
            return new Helpers.CredentialsHelper().GetPassword(
                _config.TfsServerConfig.ServiceIdentityPatFile,
                _config.TfsServerConfig.ServiceIdentityPatKeyVaultSecret);
>>>>>>> f6dba009
        }

        public void AttachFiles(int workItemId, List<string> fileList)
        {
            if (workItemId <= 0) return;

            try
            {
                WorkItem workItem = _tfsStore.GetWorkItem(workItemId);
                workItem.Open();

                fileList.ForEach(file => workItem.Attachments.Add(new Attachment(file)));
                ValidateAndSaveWorkItem(workItem);
            }
            catch (Exception exception)
            {
                Logger.Error(exception.ToString());
            }
        }

        /// <param name="values">The list of fields and their desired values to apply to the work item</param>
        /// <returns>Work item ID of the newly created work item</returns>
        public int CreateWorkItem(Dictionary<string, string> values)
        {
            if (values == null)
            {
                throw new ArgumentNullException(nameof(values), "Must supply field values when creating new work item");
            }

            //create a work item
            var workItemType = _tfsProject.WorkItemTypes[_config.TfsServerConfig.WorkItemTemplate];
            var workItem = new WorkItem(workItemType);

            workItem.Open();
            foreach (var key in values.Keys)
            {
                TryApplyFieldValue(workItem, key, values[key]);
            }

            // Workaround for TFS issue - if you change the "Assigned To" field, and then you change the "Activated by" field, the "Assigned To" field reverts
            // to its original setting. To prevent that, we reapply the "Assigned To" field in case it's in the list of values to change.
            if (values.ContainsKey(AssignedToFieldKey))
            {
                TryApplyFieldValue(workItem, AssignedToFieldKey, values[AssignedToFieldKey]);
            }

            ValidateAndSaveWorkItem(workItem);

            CacheWorkItem(workItem);
            return workItem.Id;
        }

        /// <param name="workItemId">The ID of the work item to modify </param>
        /// <param name="comment">Comment to add to description</param>
        /// <param name="values">List of fields to change</param>
        public void ModifyWorkItem(int workItemId, string comment, Dictionary<string, string> values)
        {
            if (workItemId <= 0) return;

            var workItem = _tfsStore.GetWorkItem(workItemId);

            workItem.Open();

            workItem.History = comment.Replace("\n", "<br>");
            foreach (var key in values.Keys)
            {
                TryApplyFieldValue(workItem, key, values[key]);
            }

            ValidateAndSaveWorkItem(workItem);

            workItem.Save();
        }

        #region Work item caching

        public void CacheWorkItem(int workItemId)
        {
            if (WorkItemsCache.ContainsValue(workItemId)) return; // Work item already cached - nothing to do

            // It is important that we don't just get the conversation ID from the caller and update the cache with the work item
            // ID and conversation ID, because if the work item already exists, the conversation ID will be different (probably shorter
            // than the one the caller currently has)
            // That's why we get the work item from TFS and get the conversation ID from there
            CacheWorkItem(_tfsStore.GetWorkItem(workItemId));
        }

        /// <returns>Sorted List of FieldValue's with ConversationIndex as the key</returns>
        private void InitWorkItemsCache()
        {
            Logger.InfoFormat("Initializing work items cache");

            WorkItemsCache = new SortedList<string, int>();

            //search TFS to get list
            var itemsToCache = _tfsStore.Query(_config.TfsServerConfig.CacheQuery);
            Logger.InfoFormat("{0} items retrieved by TFS cache query", itemsToCache.Count);
            foreach (WorkItem workItem in itemsToCache)
            {
                try
                {
                    CacheWorkItem(workItem);
                }
                catch (Exception ex)
                {
                    Logger.ErrorFormat("Exception caught while caching work item with id {0}\n{1}", workItem.Id, ex);
                }
            }
        }

        private void CacheWorkItem(WorkItem workItem)
        {
            var keyField = _config.WorkItemSettings.ConversationIndexFieldName;

            if (!workItem.Fields.Contains(keyField))
            {
                Logger.WarnFormat("Item {0} doesn't contain the key field {1}. Not caching", workItem.Id, keyField);
                return;
            }

            var keyFieldValue = workItem.Fields[keyField].Value.ToString().Trim();
            Logger.DebugFormat("Work item {0} conversation ID is {1}", workItem.Id, keyFieldValue);
            if (string.IsNullOrEmpty(keyFieldValue))
            {
                Logger.DebugFormat("Problem caching work item {0}. Field '{1}' is empty - using ID instead.", workItem.Id, keyField);
                WorkItemsCache[workItem.Id.ToString(CultureInfo.InvariantCulture)] = workItem.Id;
            }

            WorkItemsCache[keyFieldValue] = workItem.Id;
        }

        #endregion

        public INameResolver GetNameResolver()
        {
            return _nameResolver;
        }

        private static void ValidateAndSaveWorkItem(WorkItem workItem)
        {
            if (!workItem.IsValid())
            {
                var invalidFields = workItem.Validate();

                var sb = new StringBuilder();
                sb.AppendLine("Can't save item because the following fields are invalid: ");
                foreach (Field field in invalidFields)
                {
                    sb.AppendFormat("{0}: '{1}'", field.Name, field.Value).AppendLine();
                }
                Logger.ErrorFormat(sb.ToString());

                return;
            }

            workItem.Save();
        }

        private NameResolver InitNameResolver()
        {
            var workItemType = _tfsProject.WorkItemTypes[_config.TfsServerConfig.WorkItemTemplate];
            var fieldDef = workItemType.FieldDefinitions[_config.TfsServerConfig.NamesListFieldName];
            return new NameResolver(fieldDef.AllowedValues.Cast<string>());
        }

        /// <summary>
        /// Try to apply the value for a specific field
        /// </summary>
        /// <param name="workItem">The work item to which we'll try to apply the value</param>
        /// <param name="key">The field to which the value should be applied</param>
        /// <param name="value">The actual value</param>
        private static void TryApplyFieldValue(WorkItem workItem, string key, string value)
        {
            try
            {
                // Take the default value from the workItem - use empty string if it's null
                var field = workItem.Fields[key];
                var defaultFieldValue = field.Value ?? "";

                if (value == null)
                {
                    Logger.ErrorFormat("Attempting to set the value of {0} to null", key);
                    return;
                }

                if ((field.FieldDefinition.FieldType == FieldType.Html) && (!value.StartsWith("<html")))
                {
                    value = value.Replace("\n", "<br>");
                }

                field.Value = value;

                // If this value is not valid, try to "guess" the value from the allowed values list
                if (!field.IsValid)
                {
                    Logger.WarnFormat("'{0}' is an invalid value for {1}. Trying to find approximate value.", value, key);

                    var approximateValue = GetApproximateAllowedValue(field, value);
                    Logger.InfoFormat("Approximate value is {0}", approximateValue);

                    field.Value = approximateValue;
                }

                // Couldn't approximate the value either - give up
                if (!field.IsValid)
                {
                    Logger.ErrorFormat("Attempt to set field value of {0}; reverting to default {1}", key, defaultFieldValue);

                    field.Value = defaultFieldValue;
                }
            }
            catch (FieldDefinitionNotExistException ex)
            {
                Logger.ErrorFormat("Exception caught while trying to set value of field '{0}'\n{1}", key, ex);
            }
        }

        // If this field has a list of allowed values, returns the first allowed value that begins
        // with 'value'. If not such approximate value is found, returns null.
        private static string GetApproximateAllowedValue(Field field, string value)
        {
            if (!field.HasAllowedValuesList)
            {
                return null;
            }

            var allowedValues = field.AllowedValues.Cast<string>();
            var relevantValues = allowedValues.Where(x => x.StartsWith(value));
            return relevantValues.FirstOrDefault();
        }

        public void Dispose()
        {
            if (_tfsServer != null)
            {
                _tfsServer.Dispose();
            }
        }

        ~TFSWorkItemManager()
        {
            Dispose();
        }

        #region Config validation

        private static void ValidateConfig(Config.InstanceConfig config)
        {
            if (config == null) throw new ArgumentNullException(nameof(config));

            // Temp variable used for shorthand writing below
            var tfsConfig = config.TfsServerConfig;

            ValidateConfigString(tfsConfig.CollectionUri, "TfsServerConfig.CollectionUri");
            ValidateConfigString(tfsConfig.Project, "TfsServerConfig.Project");
            ValidateConfigString(tfsConfig.WorkItemTemplate, "TfsServerConfig.WorkItemTemplate");
            ValidateConfigString(tfsConfig.CacheQuery, "TfsServerConfig.CacheQuery");
            ValidateConfigString(tfsConfig.NamesListFieldName, "TfsServerConfig.NamesListFieldName");
            ValidateConfigString(config.WorkItemSettings.ConversationIndexFieldName,
                                 "WorkItemSettings.ConversationIndexFieldName");
        }

        // ReSharper disable UnusedParameter.Local
        private static void ValidateConfigString(string value, string configValueName)
        // ReSharper restore UnusedParameter.Local
        {
            if (string.IsNullOrEmpty(value)) throw new BadConfigException(configValueName);
        }


        #endregion

        #region Consts

        private const string AssignedToFieldKey = "Assigned To";

        #endregion

        private readonly WorkItemStore _tfsStore;
        private readonly Project _tfsProject;
        private readonly NameResolver _nameResolver;

        private readonly Config.InstanceConfig _config;

        private static readonly ILog Logger = LogManager.GetLogger(typeof(TFSWorkItemManager));
        private readonly TfsTeamProjectCollection _tfsServer;
    }
}<|MERGE_RESOLUTION|>--- conflicted
+++ resolved
@@ -182,30 +182,28 @@
                 throw new BadConfigException("AltAuthPasswordFile", "Alt password file doesn't exist");
             }
 
-            var scope = _config.TfsServerConfig.EncryptionScope;
-
-            return new Tuple<string, string>(_config.TfsServerConfig.AltAuthUsername,
-                DPAPIHelper.ReadDataFromFile(_config.TfsServerConfig.AltAuthPasswordFile, _config.TfsServerConfig.EncryptionScope));
+            return new Tuple<string, string>(
+                    _config.TfsServerConfig.AltAuthUsername,
+                    DPAPIHelper.ReadDataFromFile(_config.TfsServerConfig.AltAuthPasswordFile, _config.TfsServerConfig.EncryptionScope));
         }
 
         private Tuple<string,string> GetServiceIdentityUsernameAndPasswordFromConfig()
         {
-            if (string.IsNullOrWhiteSpace(_config.TfsServerConfig.ServiceIdentityPasswordFile) &&
-                _config.TfsServerConfig.ServiceIdentityPatKeyVaultSecret == null)
+            if ((string.IsNullOrWhiteSpace(_config.TfsServerConfig.ServiceIdentityPasswordFile) || 
+                 string.IsNullOrWhiteSpace(_config.TfsServerConfig.ServiceIdentityUsername)
+                ) &&
+                _config.TfsServerConfig.ServiceIdentityKeyVaultSecret == null)
             {
                 return null;
             }
 
-            string password = new CredentialsHelper().GetPassword(
-            _config.TfsServerConfig.ServiceIdentityPasswordFile,
-            _config.TfsServerConfig.ServiceIdentityKeyVaultSecret);
-
-<<<<<<< HEAD
-            return new Tuple<string, string>(_config.TfsServerConfig.ServiceIdentityUsername, 
-                DPAPIHelper.ReadDataFromFile(_config.TfsServerConfig.ServiceIdentityPasswordFile, _config.TfsServerConfig.EncryptionScope));
-=======
+            var credentialsHelper = new Helpers.CredentialsHelper();
+            string password = credentialsHelper.GetPassword(
+                _config.TfsServerConfig.ServiceIdentityPasswordFile,
+                _config.TfsServerConfig.EncryptionScope,
+                _config.TfsServerConfig.ServiceIdentityKeyVaultSecret);
+
             return new Tuple<string, string>(_config.TfsServerConfig.ServiceIdentityUsername, password);
->>>>>>> f6dba009
         }
 
         private IEnumerable<TfsClientCredentials> GetServiceIdentityPatCredentials()
@@ -229,18 +227,11 @@
                 return null;
             }
 
-<<<<<<< HEAD
-            if (!File.Exists(_config.TfsServerConfig.ServiceIdentityPatFile))
-            {
-                throw new BadConfigException("ServiceIdentityPatFile", "Personal Access Token file doesn't exist");
-            }
-
-            return DPAPIHelper.ReadDataFromFile(_config.TfsServerConfig.ServiceIdentityPatFile, _config.TfsServerConfig.EncryptionScope);
-=======
-            return new Helpers.CredentialsHelper().GetPassword(
+            var credentialsHelper = new Helpers.CredentialsHelper();
+            return credentialsHelper.GetPassword(
                 _config.TfsServerConfig.ServiceIdentityPatFile,
+                _config.TfsServerConfig.EncryptionScope,
                 _config.TfsServerConfig.ServiceIdentityPatKeyVaultSecret);
->>>>>>> f6dba009
         }
 
         public void AttachFiles(int workItemId, List<string> fileList)
