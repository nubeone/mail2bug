using System;
using System.Collections.Generic;
using System.Globalization;
using System.IO;
using System.Linq;
using System.Net;
using System.Text;
using log4net;
using Mail2Bug.ExceptionClasses;
using Mail2Bug.Helpers;
using Mail2Bug.MessageProcessingStrategies;
using Microsoft.IdentityModel.Clients.ActiveDirectory;
using Microsoft.TeamFoundation.Client;
using Microsoft.TeamFoundation.WorkItemTracking.Client;

namespace Mail2Bug.WorkItemManagement
{
    public class TFSWorkItemManager : IWorkItemManager, IDisposable
    {
        public SortedList<string, int> WorkItemsCache { get; private set; }

        public TFSWorkItemManager(Config.InstanceConfig config)
        {
            ValidateConfig(config);

            _config = config;

            // Init TFS service objects
            _tfsServer = ConnectToTfsCollection();
            Logger.InfoFormat("Connected to TFS. Getting TFS WorkItemStore");

            _tfsStore = _tfsServer.GetService<WorkItemStore>();

            if (_tfsStore == null)
            {
                Logger.ErrorFormat("Cannot initialize TFS Store");
                throw new Exception("Cannot initialize TFS Store");
            }

            Logger.InfoFormat("Geting TFS Project");
            _tfsProject = _tfsStore.Projects[config.TfsServerConfig.Project];

            Logger.InfoFormat("Initializing WorkItems Cache");
            InitWorkItemsCache();

            _nameResolver = InitNameResolver();
        }

        private TfsTeamProjectCollection ConnectToTfsCollection()
        {
            var tfsCredentials = GetTfsCredentials();

            foreach (var credentials in tfsCredentials)
            {
                try
                {
                    Logger.InfoFormat("Connecting to TFS {0} using {1} credentials", _config.TfsServerConfig.CollectionUri, credentials);
                    var tfsServer = new TfsTeamProjectCollection(new Uri(_config.TfsServerConfig.CollectionUri), credentials);
                    tfsServer.EnsureAuthenticated();

                    Logger.InfoFormat("Successfully connected to TFS");

                    return tfsServer;
                }
                catch (Exception ex)
                {
                    Logger.WarnFormat("TFS connection attempt failed.\n Exception: {0}", ex);
                }
            }

            Logger.ErrorFormat("All TFS connection attempts failed");
            throw new Exception("Cannot connect to TFS");
        }

        /// <summary>
        /// Depending on the specific setup of the TFS server, it may or may not accept credentials of specific type. To accommodate for that
        /// without making the configuration more complicated (by making the user explicitly set which type of credentials to use), we just
        /// provide a list of all the relevant credential types we support in order of priority, and when connecting to TFS, we can try them
        /// in order and just go with the first one that succeeds.
        /// 
        /// If ServiceIdentityUsername and ServiceIdentityPasswordFile are set correctly, then we'll try to use those credentials first. Even
        /// then, though, they can be wrapped in different ways (e.g. SimpleWebTokenCredneitals, WindowsCredentials), and different servers
        /// may prefer one over the other.
        ///
        /// We also will try to use basic alternate authentication credentials
        /// 
        /// As a last resort, we always try the default credentials as well
        /// </summary>
        private IEnumerable<TfsClientCredentials> GetTfsCredentials()
        {
            var credentials = new List<TfsClientCredentials>();

            credentials.AddRange(GetOAuthCredentials());
            credentials.AddRange(GetServiceIdentityCredentials());
<<<<<<< HEAD
            credentials.AddRange(GetBasicAuthCredentials());
=======
            credentials.AddRange(GetServiceIdentityPatCredentials());
>>>>>>> b4184ae6
            credentials.Add(new TfsClientCredentials(true));

            return credentials;
        }

        private IEnumerable<TfsClientCredentials> GetBasicAuthCredentials()
        {
            var usernameAndPassword = GetAltAuthUsernameAndPasswordFromConfig();
            if (usernameAndPassword == null)
            {
                return new List<TfsClientCredentials>();
            }

            NetworkCredential netCred = new NetworkCredential(usernameAndPassword.Item1, usernameAndPassword.Item2);
            BasicAuthCredential basicCred = new BasicAuthCredential(netCred);
            TfsClientCredentials tfsCred = new TfsClientCredentials(basicCred);
            tfsCred.AllowInteractive = false;

            return new List<TfsClientCredentials>
            {
                tfsCred
            };
        }

        private IEnumerable<TfsClientCredentials> GetOAuthCredentials()
        {
            try
            {
                var usernameAndPassword = GetServiceIdentityUsernameAndPasswordFromConfig();

                if (usernameAndPassword == null || 
                    string.IsNullOrEmpty(_config.TfsServerConfig.OAuthClientId) ||
                    string.IsNullOrEmpty(_config.TfsServerConfig.OAuthContext) ||
                    string.IsNullOrEmpty(_config.TfsServerConfig.OAuthResourceId))
                {
                    return new List<TfsClientCredentials>();
                }

                var userCredential = new UserCredential(usernameAndPassword.Item1, usernameAndPassword.Item2);
                var authContext = new AuthenticationContext(_config.TfsServerConfig.OAuthContext);
                var result = authContext.AcquireToken(_config.TfsServerConfig.OAuthResourceId, _config.TfsServerConfig.OAuthClientId, userCredential);
                var oauthToken = new OAuthTokenCredential(result.AccessToken);
                return new List<TfsClientCredentials>()
                {
                    new TfsClientCredentials(oauthToken)
                };
            }
            catch (Exception ex)
            {
                Logger.WarnFormat("Error trying to generate OAuth Token for TFS connection\n{0}", ex);
                return new List<TfsClientCredentials>();
            }
        }

        private IEnumerable<TfsClientCredentials> GetServiceIdentityCredentials()
        {
            var usernameAndPassword = GetServiceIdentityUsernameAndPasswordFromConfig();
            if (usernameAndPassword == null)
            {
                return new List<TfsClientCredentials>();
            }

            return new List<TfsClientCredentials>
            {
                new TfsClientCredentials(
                    new SimpleWebTokenCredential(usernameAndPassword.Item1, usernameAndPassword.Item2)),
                new TfsClientCredentials(
                    new WindowsCredential(
                        new NetworkCredential(usernameAndPassword.Item1, usernameAndPassword.Item2)))
            };
        }

        private Tuple<string, string> GetAltAuthUsernameAndPasswordFromConfig()
        {
            if (string.IsNullOrWhiteSpace(_config.TfsServerConfig.AltAuthUsername)
                || string.IsNullOrWhiteSpace(_config.TfsServerConfig.AltAuthPasswordFile))
            {
                return null;
            }

            if (!File.Exists(_config.TfsServerConfig.AltAuthPasswordFile))
            {
                throw new BadConfigException("AltAuthPasswordFile", "Alt password file doesn't exist");
            }

            return new Tuple<string, string>(_config.TfsServerConfig.AltAuthUsername,
                DPAPIHelper.ReadDataFromFile(_config.TfsServerConfig.AltAuthPasswordFile));
        }

        private Tuple<string,string> GetServiceIdentityUsernameAndPasswordFromConfig()
        {
            if (string.IsNullOrWhiteSpace(_config.TfsServerConfig.ServiceIdentityUsername)
                || string.IsNullOrWhiteSpace(_config.TfsServerConfig.ServiceIdentityPasswordFile))
            {
                return null;
            }

            if (!File.Exists(_config.TfsServerConfig.ServiceIdentityPasswordFile))
            {
                throw new BadConfigException("ServiceIdentityPasswordFile", "Service identity password file doesn't exist");
            }

            return new Tuple<string, string>(_config.TfsServerConfig.ServiceIdentityUsername, 
                DPAPIHelper.ReadDataFromFile(_config.TfsServerConfig.ServiceIdentityPasswordFile));
        }

        private IEnumerable<TfsClientCredentials> GetServiceIdentityPatCredentials()
        {
            if (string.IsNullOrWhiteSpace(_config.TfsServerConfig.ServiceIdentityPatFile))
            {
                return new List<TfsClientCredentials>();
            }

            var netCred = new NetworkCredential("", GetPatFromConfig());
            var basicCred = new BasicAuthCredential(netCred);
            var patCred = new TfsClientCredentials(basicCred) {AllowInteractive = false};

            return new List<TfsClientCredentials> {patCred};
        }

        private string GetPatFromConfig()
        {
            if (string.IsNullOrWhiteSpace(_config.TfsServerConfig.ServiceIdentityPatFile))
            {
                return null;
            }

            if (!File.Exists(_config.TfsServerConfig.ServiceIdentityPatFile))
            {
                throw new BadConfigException("ServiceIdentityPatFile", "Personal Access Token file doesn't exist");
            }

            return DPAPIHelper.ReadDataFromFile(_config.TfsServerConfig.ServiceIdentityPatFile);
        }

        public void AttachFiles(int workItemId, List<string> fileList)
        {
            if (workItemId <= 0) return;

            try
            {
                WorkItem workItem = _tfsStore.GetWorkItem(workItemId);
                workItem.Open();

                fileList.ForEach(file => workItem.Attachments.Add(new Attachment(file)));
                ValidateAndSaveWorkItem(workItem);
            }
            catch (Exception exception)
            {
                Logger.Error(exception.ToString());
            }
        }

        /// <param name="values">The list of fields and their desired values to apply to the work item</param>
        /// <returns>Work item ID of the newly created work item</returns>
        public int CreateWorkItem(Dictionary<string, string> values)
        {
            if (values == null)
            {
                throw new ArgumentNullException("values", "Must supply field values when creating new work item");
            }

            //create a work item
            var workItemType = _tfsProject.WorkItemTypes[_config.TfsServerConfig.WorkItemTemplate];
            var workItem = new WorkItem(workItemType);

            workItem.Open();
            foreach (var key in values.Keys)
            {
                TryApplyFieldValue(workItem, key, values[key]);
            }

            // Workaround for TFS issue - if you change the "Assigned To" field, and then you change the "Activated by" field, the "Assigned To" field reverts
            // to its original setting. To prevent that, we reapply the "Assigned To" field in case it's in the list of values to change.
            if (values.ContainsKey(AssignedToFieldKey))
            {
                TryApplyFieldValue(workItem, AssignedToFieldKey, values[AssignedToFieldKey]);
            }

            ValidateAndSaveWorkItem(workItem);

            CacheWorkItem(workItem);
            return workItem.Id;
        }

        /// <param name="workItemId">The ID of the work item to modify </param>
        /// <param name="comment">Comment to add to description</param>
        /// <param name="values">List of fields to change</param>
        public void ModifyWorkItem(int workItemId, string comment, Dictionary<string, string> values)
        {
            if (workItemId <= 0) return;

            var workItem = _tfsStore.GetWorkItem(workItemId);

            workItem.Open();

            workItem.History = comment.Replace("\n", "<br>");
            foreach (var key in values.Keys)
            {
                TryApplyFieldValue(workItem, key, values[key]);
            }

            ValidateAndSaveWorkItem(workItem);

            workItem.Save();
        }

        #region Work item caching

        public void CacheWorkItem(int workItemId)
        {
            if (WorkItemsCache.ContainsValue(workItemId)) return; // Work item already cached - nothing to do

            // It is important that we don't just get the conversation ID from the caller and update the cache with the work item
            // ID and conversation ID, because if the work item already exists, the conversation ID will be different (probably shorter
            // than the one the caller currently has)
            // That's why we get the work item from TFS and get the conversation ID from there
            CacheWorkItem(_tfsStore.GetWorkItem(workItemId));
        }

        /// <returns>Sorted List of FieldValue's with ConversationIndex as the key</returns>
        private void InitWorkItemsCache()
        {
            Logger.InfoFormat("Initializing work items cache");

            WorkItemsCache = new SortedList<string, int>();

            //search TFS to get list
            var itemsToCache = _tfsStore.Query(_config.TfsServerConfig.CacheQuery);
            Logger.InfoFormat("{0} items retrieved by TFS cache query", itemsToCache.Count);
            foreach (WorkItem workItem in itemsToCache)
            {
                try
                {
                    CacheWorkItem(workItem);
                }
                catch (Exception ex)
                {
                    Logger.ErrorFormat("Exception caught while caching work item with id {0}\n{1}", workItem.Id, ex);
                }
            }
        }

        private void CacheWorkItem(WorkItem workItem)
        {
            var keyField = _config.WorkItemSettings.ConversationIndexFieldName;

            if (!workItem.Fields.Contains(keyField))
            {
                Logger.WarnFormat("Item {0} doesn't contain the key field {1}. Not caching", workItem.Id, keyField);
                return;
            }

            var keyFieldValue = workItem.Fields[keyField].Value.ToString().Trim();
            Logger.DebugFormat("Work item {0} conversation ID is {1}", workItem.Id, keyFieldValue);
            if (string.IsNullOrEmpty(keyFieldValue))
            {
                Logger.WarnFormat("Problem caching work item {0}. Field '{1}' is empty - using ID instead.", workItem.Id, keyField);
                WorkItemsCache[workItem.Id.ToString(CultureInfo.InvariantCulture)] = workItem.Id;
            }

            WorkItemsCache[keyFieldValue] = workItem.Id;
        }

        #endregion

        public INameResolver GetNameResolver()
        {
            return _nameResolver;
        }

        private static void ValidateAndSaveWorkItem(WorkItem workItem)
        {
            if (!workItem.IsValid())
            {
                var invalidFields = workItem.Validate();

                var sb = new StringBuilder();
                sb.AppendLine("Can't save item because the following fields are invalid: ");
                foreach (Field field in invalidFields)
                {
                    sb.AppendFormat("{0}: '{1}'", field.Name, field.Value).AppendLine();
                }
                Logger.ErrorFormat(sb.ToString());

                return;
            }

            workItem.Save();
        }

        private NameResolver InitNameResolver()
        {
            var workItemType = _tfsProject.WorkItemTypes[_config.TfsServerConfig.WorkItemTemplate];
            var fieldDef = workItemType.FieldDefinitions[_config.TfsServerConfig.NamesListFieldName];
            return new NameResolver(fieldDef.AllowedValues.Cast<string>());
        }

        /// <summary>
        /// Try to apply the value for a specific field
        /// </summary>
        /// <param name="workItem">The work item to which we'll try to apply the value</param>
        /// <param name="key">The field to which the value should be applied</param>
        /// <param name="value">The actual value</param>
        private static void TryApplyFieldValue(WorkItem workItem, string key, string value)
        {
            try
            {
                // Take the default value from the workItem - use empty string if it's null
                var field = workItem.Fields[key];
                var defaultFieldValue = field.Value ?? "";

                if (value == null)
                {
                    Logger.ErrorFormat("Attempting to set the value of {0} to null", key);
                    return;
                }

                if (field.FieldDefinition.FieldType == FieldType.Html)
                {
                    value = value.Replace("\n", "<br>");
                }

                field.Value = value;

                // If this value is not valid, try to "guess" the value from the allowed values list
                if (!field.IsValid)
                {
                    Logger.WarnFormat("'{0}' is an invalid value for {1}. Trying to find approximate value.", value, key);

                    var approximateValue = GetApproximateAllowedValue(field, value);
                    Logger.InfoFormat("Approximate value is {0}", approximateValue);

                    field.Value = approximateValue;
                }

                // Couldn't approximate the value either - give up
                if (!field.IsValid)
                {
                    Logger.ErrorFormat("Attempt to set field value of {0}; reverting to default {1}", key, defaultFieldValue);

                    field.Value = defaultFieldValue;
                }
            }
            catch (FieldDefinitionNotExistException ex)
            {
                Logger.ErrorFormat("Exception caught while trying to set value of field '{0}'\n{1}", key, ex);
            }
        }

        // If this field has a list of allowed values, returns the first allowed value that begins
        // with 'value'. If not such approximate value is found, returns null.
        private static string GetApproximateAllowedValue(Field field, string value)
        {
            if (!field.HasAllowedValuesList)
            {
                return null;
            }

            var allowedValues = field.AllowedValues.Cast<string>();
            var relevantValues = allowedValues.Where(x => x.StartsWith(value));
            return relevantValues.FirstOrDefault();
        }

        public void Dispose()
        {
            _tfsServer.Dispose();
        }

        ~TFSWorkItemManager()
        {
            Dispose();
        }

        #region Config validation

        private static void ValidateConfig(Config.InstanceConfig config)
        {
            if (config == null) throw new ArgumentNullException("config");

            // Temp variable used for shorthand writing below
            var tfsConfig = config.TfsServerConfig;

            ValidateConfigString(tfsConfig.CollectionUri, "TfsServerConfig.CollectionUri");
            ValidateConfigString(tfsConfig.Project, "TfsServerConfig.Project");
            ValidateConfigString(tfsConfig.WorkItemTemplate, "TfsServerConfig.WorkItemTemplate");
            ValidateConfigString(tfsConfig.CacheQuery, "TfsServerConfig.CacheQuery");
            ValidateConfigString(tfsConfig.NamesListFieldName, "TfsServerConfig.NamesListFieldName");
            ValidateConfigString(config.WorkItemSettings.ConversationIndexFieldName,
                                 "WorkItemSettings.ConversationIndexFieldName");
        }

        // ReSharper disable UnusedParameter.Local
        private static void ValidateConfigString(string value, string configValueName)
        // ReSharper restore UnusedParameter.Local
        {
            if (string.IsNullOrEmpty(value)) throw new BadConfigException(configValueName);
        }


        #endregion

        #region Consts

        private const string AssignedToFieldKey = "Assigned To";

        #endregion

        private readonly WorkItemStore _tfsStore;
        private readonly Project _tfsProject;
        private readonly NameResolver _nameResolver;

        private readonly Config.InstanceConfig _config;

        private static readonly ILog Logger = LogManager.GetLogger(typeof(TFSWorkItemManager));
        private readonly TfsTeamProjectCollection _tfsServer;
    }
}<|MERGE_RESOLUTION|>--- conflicted
+++ resolved
@@ -92,11 +92,8 @@
 
             credentials.AddRange(GetOAuthCredentials());
             credentials.AddRange(GetServiceIdentityCredentials());
-<<<<<<< HEAD
+            credentials.AddRange(GetServiceIdentityPatCredentials());
             credentials.AddRange(GetBasicAuthCredentials());
-=======
-            credentials.AddRange(GetServiceIdentityPatCredentials());
->>>>>>> b4184ae6
             credentials.Add(new TfsClientCredentials(true));
 
             return credentials;
